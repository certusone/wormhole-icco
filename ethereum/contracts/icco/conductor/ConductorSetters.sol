// contracts/Setters.sol
// SPDX-License-Identifier: Apache 2

pragma solidity ^0.8.0;

import "./ConductorState.sol";
<<<<<<< HEAD
=======
import "../shared/ICCOStructs.sol";
import "@openzeppelin/contracts/utils/Context.sol";
>>>>>>> 0ca859a8

contract ConductorSetters is ConductorState, Context {
    function setOwner(address owner_) internal {
        _state.owner = owner_;
    }

    function setContributor(uint16 chainId, bytes32 emitter) internal {
        _state.contributorImplementations[chainId] = emitter;
    }

    function setInitialized(address implementatiom) internal {
        _state.initializedImplementations[implementatiom] = true;
    }

    function setChainId(uint16 chainId) internal {
        _state.provider.chainId = chainId;
    }

    function setWormhole(address wh) internal {
        _state.provider.wormhole = payable(wh);
    }

    function setTokenBridge(address tb) internal {
        _state.provider.tokenBridge = payable(tb);
    }

    function setSale(uint saleId, ConductorStructs.Sale memory sale) internal {
        _state.sales[saleId] = sale;
    }

    function setSaleContribution(uint saleId, uint tokenIndex, uint contribution) internal {
        _state.sales[saleId].contributions[tokenIndex] = contribution;
        _state.sales[saleId].contributionsCollected[tokenIndex] = true;
    }

    function setSaleSealed(uint saleId) internal {
        _state.sales[saleId].isSealed = true;
    }

    function setSaleAborted(uint saleId) internal {
        _state.sales[saleId].isAborted = true;
    }

    function setRefundClaimed(uint saleId) internal {
        _state.sales[saleId].refundIsClaimed = true;
    }   

    function setNextSaleId(uint nextSaleId) internal {
        _state.nextSaleId = nextSaleId;
    }
}<|MERGE_RESOLUTION|>--- conflicted
+++ resolved
@@ -4,11 +4,7 @@
 pragma solidity ^0.8.0;
 
 import "./ConductorState.sol";
-<<<<<<< HEAD
-=======
-import "../shared/ICCOStructs.sol";
 import "@openzeppelin/contracts/utils/Context.sol";
->>>>>>> 0ca859a8
 
 contract ConductorSetters is ConductorState, Context {
     function setOwner(address owner_) internal {
