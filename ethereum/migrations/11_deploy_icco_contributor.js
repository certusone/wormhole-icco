--- conflicted
+++ resolved
@@ -14,15 +14,11 @@
 const conductorChainId = process.env.ICCO_CONDUCTOR_INIT_CHAIN_ID;
 const kycSignerPK = process.env.ICCO_KYC_SIGNER;
 
-<<<<<<< HEAD
 module.exports = async function (deployer) {
     // deploy ICCOStructs library and link to the implementation
     await deployer.deploy(ICCOStructs);
     await deployer.link(ICCOStructs, ContributorImplementation)
 
-=======
-module.exports = async function (deployer) { 
->>>>>>> 0ca859a8
     // deploy contributor implementation
     await deployer.deploy(ContributorImplementation);
 
@@ -43,4 +39,6 @@
 
     // deploy conductor proxy
     await deployer.deploy(TokenSaleContributor, ContributorSetup.address, contributorInitData);
+
+    console.log("Contributor kyc authority:", kycSignerPK);
 };