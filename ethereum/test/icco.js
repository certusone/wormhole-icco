--- conflicted
+++ resolved
@@ -1058,64 +1058,6 @@
   });
 
   let INIT_SALE_VM;
-
-  it("should not init a sale in the contributor when pause enable by owner", async function() {
-    
-    // test variables
-    const owner = accounts[0];
-
-    // test variables
-    const initialized = new web3.eth.Contract(ContributorImplementationFullABI, TokenSaleContributor.address);
-
-    await initialized.methods.pause().send({
-      value: "0",
-      from: owner, // contract owner
-      gasLimit: GAS_LIMIT,
-    });
-  
-
-    // check getters after the action
-    let pauseStatus = await initialized.methods.paused().call();
-
-    assert.ok(pauseStatus);
-  
-<<<<<<< HEAD
-    console.log('==== DONE pause')
-
-=======
->>>>>>> 076b0b92
-    let failed = false;
-    try {
-      // try to init the sale
-      await initialized.methods.initSale("0x00").send({
-        from: SELLER,
-        gasLimit: GAS_LIMIT,
-      });
-    } catch (error) {
-      assert.equal(
-        error.message,
-<<<<<<< HEAD
-        "Returned error: VM Excception while processing transaction: revert Pausable: paused"
-=======
-        "Returned error: VM Exception while processing transaction: revert Pausable: paused"
->>>>>>> 076b0b92
-      );
-      failed = true;
-    }
-    
-    assert.ok(failed);
-
-    await initialized.methods.unPause().send({
-      value: "0",
-      from: owner, // contract owner
-      gasLimit: GAS_LIMIT,
-    });
-
-    // check getters after the action
-    pauseStatus = await initialized.methods.paused().call();
-
-    assert.ok(!pauseStatus);
-  });
 
   it("should init a sale in the contributor", async function() {
     // test variables
