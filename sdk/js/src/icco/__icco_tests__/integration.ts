--- conflicted
+++ resolved
@@ -43,19 +43,14 @@
   sealSaleAtContributors,
   abortSaleAtContributors,
   claimConductorRefund,
+  claimOneContributorRefundOnEth,
   redeemCrossChainAllocations,
   attestSaleToken,
   getWrappedCollateral,
   getRefundRecipientBalanceOnEth,
-<<<<<<< HEAD
-  //redeemOneAllocation,
-  claimOneContributorRefundOnEth,
-=======
-  getLatestBlockTime,
   prepareBuyerForEarlyAbortTest,
   abortSaleEarlyAtContributors,
-  abortSaleEarlyAtConductor
->>>>>>> e22d7567
+  abortSaleEarlyAtConductor,
 } from "./helpers";
 import {
   getSaleFromConductorOnEth,
@@ -708,7 +703,7 @@
           );
 
           // seller
-          const contributorConfigs: ContributorConfig[] = [
+          const contributorConfigs: EthContributorConfig[] = [
             {
               chainId: CHAIN_ID_ETH,
               wallet: new ethers.Wallet(ETH_PRIVATE_KEY1, ethProvider),
@@ -724,20 +719,20 @@
           ];
 
           // one buyer
-          const buyers: BuyerConfig[] = [
+          const buyers: EthBuyerConfig[] = [
             // native weth
             {
               chainId: CHAIN_ID_ETH,
               wallet: new ethers.Wallet(ETH_PRIVATE_KEY2, ethProvider),
               collateralAddress: WETH_ADDRESS,
               contribution: "6",
-            }
+            },
           ];
 
           // specific prep so buyers can make contributions from their respective wallets
           await prepareBuyerForEarlyAbortTest(buyers);
 
-          // we need to set up all of the accepted tokens 
+          // we need to set up all of the accepted tokens
           const acceptedTokens = await makeAcceptedTokensFromConfigs(
             contributorConfigs,
             buyers
@@ -774,46 +769,43 @@
             acceptedTokens
           );
 
-
           // abort the sale in the conductor and verify getters
           let abortEarlyReceipt;
           {
-              // sale info before aborting
-              const conductorSaleBefore = await getSaleFromConductorOnEth(
-                ETH_TOKEN_SALE_CONDUCTOR_ADDRESS,
-                conductorConfig.wallet.provider,
-                saleInit.saleId
-              )              
-              expect(!conductorSaleBefore.isAborted).toBeTruthy();
-
-              // abort the sale early in the conductor
-              abortEarlyReceipt = await abortSaleEarlyAtConductor(saleInit, conductorConfig);  
-
-              // sale info after aborting
-              const conductorSaleAfter = await getSaleFromConductorOnEth(
-                ETH_TOKEN_SALE_CONDUCTOR_ADDRESS,
-                conductorConfig.wallet.provider,
-                saleInit.saleId
-              )  
-              expect(conductorSaleAfter.isAborted).toBeTruthy();
-          } 
-
+            // sale info before aborting
+            const conductorSaleBefore = await getSaleFromConductorOnEth(
+              ETH_TOKEN_SALE_CONDUCTOR_ADDRESS,
+              conductorConfig.wallet.provider,
+              saleInit.saleId
+            );
+            expect(!conductorSaleBefore.isAborted).toBeTruthy();
+
+            // abort the sale early in the conductor
+            abortEarlyReceipt = await abortSaleEarlyAtConductor(
+              saleInit,
+              conductorConfig
+            );
+
+            // sale info after aborting
+            const conductorSaleAfter = await getSaleFromConductorOnEth(
+              ETH_TOKEN_SALE_CONDUCTOR_ADDRESS,
+              conductorConfig.wallet.provider,
+              saleInit.saleId
+            );
+            expect(conductorSaleAfter.isAborted).toBeTruthy();
+          }
 
           // make a contribution before the early abort VAA
           // is sent to the contributors, and check balances
           {
             const buyerBalancesBefore = await getCollateralBalancesOnEth(
               buyers
-            );           
+            );
 
             // wait until sale starts to contribute
-            await waitForSaleToStart(
-              contributorConfigs,
-              saleInit,
-              0
-            );
-
-            // submit one buyer's contribution before 
+            await waitForSaleToStart(contributorConfigs, saleInit, 0);
+
+            // submit one buyer's contribution before
             const contributionSuccessful = await contributeAllTokensOnEth(
               saleInit,
               buyers
@@ -832,59 +824,54 @@
             expect(reconciled).toBeTruthy();
           }
 
-
           // abort the sale for contributors and verify getters
           {
-              // get sale info before aborting
-              const conductorSaleEthBefore = await getSaleFromContributorOnEth(
-                ETH_TOKEN_SALE_CONTRIBUTOR_ADDRESS,
-                contributorConfigs[0].wallet.provider,
-                saleInit.saleId
-              )      
-              const conductorSaleBscBefore = await getSaleFromContributorOnEth(
-                ETH_TOKEN_SALE_CONTRIBUTOR_ADDRESS,
-                contributorConfigs[1].wallet.provider,
-                saleInit.saleId
-              )                 
-              expect(!conductorSaleEthBefore.isAborted).toBeTruthy();
-              expect(!conductorSaleBscBefore.isAborted).toBeTruthy();
-
-              // abort the sale for all contributors 
-              await abortSaleEarlyAtContributors(
-                abortEarlyReceipt,
-                contributorConfigs,
-                conductorConfig
-              )
-
-              // sale info after aborting
-              const conductorSaleEthAfter = await getSaleFromContributorOnEth(
-                ETH_TOKEN_SALE_CONTRIBUTOR_ADDRESS,
-                contributorConfigs[0].wallet.provider,
-                saleInit.saleId
-              )      
-              const conductorSaleBscAfter = await getSaleFromContributorOnEth(
-                ETH_TOKEN_SALE_CONTRIBUTOR_ADDRESS,
-                contributorConfigs[1].wallet.provider,
-                saleInit.saleId
-              )                 
-              expect(conductorSaleEthAfter.isAborted).toBeTruthy();
-              expect(conductorSaleBscAfter.isAborted).toBeTruthy();  
-          }  
-
+            // get sale info before aborting
+            const conductorSaleEthBefore = await getSaleFromContributorOnEth(
+              ETH_TOKEN_SALE_CONTRIBUTOR_ADDRESS,
+              contributorConfigs[0].wallet.provider,
+              saleInit.saleId
+            );
+            const conductorSaleBscBefore = await getSaleFromContributorOnEth(
+              ETH_TOKEN_SALE_CONTRIBUTOR_ADDRESS,
+              contributorConfigs[1].wallet.provider,
+              saleInit.saleId
+            );
+            expect(!conductorSaleEthBefore.isAborted).toBeTruthy();
+            expect(!conductorSaleBscBefore.isAborted).toBeTruthy();
+
+            // abort the sale for all contributors
+            await abortSaleEarlyAtContributors(
+              abortEarlyReceipt,
+              contributorConfigs,
+              conductorConfig
+            );
+
+            // sale info after aborting
+            const conductorSaleEthAfter = await getSaleFromContributorOnEth(
+              ETH_TOKEN_SALE_CONTRIBUTOR_ADDRESS,
+              contributorConfigs[0].wallet.provider,
+              saleInit.saleId
+            );
+            const conductorSaleBscAfter = await getSaleFromContributorOnEth(
+              ETH_TOKEN_SALE_CONTRIBUTOR_ADDRESS,
+              contributorConfigs[1].wallet.provider,
+              saleInit.saleId
+            );
+            expect(conductorSaleEthAfter.isAborted).toBeTruthy();
+            expect(conductorSaleBscAfter.isAborted).toBeTruthy();
+          }
 
           // try to contribute after the sale has been aborted
           {
             const buyerBalancesBefore = await getCollateralBalancesOnEth(
               buyers
-            );            
+            );
 
             let expectedErrorExists = false;
             try {
-                // try to contribute funds and expect a revert
-              await contributeAllTokensOnEth(
-                saleInit,
-                buyers
-              );
+              // try to contribute funds and expect a revert
+              await contributeAllTokensOnEth(saleInit, buyers);
             } catch (error) {
               const errorMsg: string = error.error.toString();
               console.info("errorMsg", errorMsg);
@@ -901,15 +888,10 @@
             expect(buyerBalancesBefore[0]).toBe(buyerBalancesAfter[0]);
           }
 
-
-           // try to attest a contribution after the sale was aborted
+          // try to attest a contribution after the sale was aborted
           {
             // wait until sale ends to attempt attesting contributions
-            await waitForSaleToEnd(
-              contributorConfigs,
-              saleInit,
-              3
-            );
+            await waitForSaleToEnd(contributorConfigs, saleInit, 3);
 
             let expectedErrorExists = false;
             try {
@@ -937,7 +919,7 @@
               await sealSaleOnEth(
                 ETH_TOKEN_SALE_CONDUCTOR_ADDRESS,
                 conductorConfig.wallet,
-                saleInit.saleId,
+                saleInit.saleId
               );
             } catch (error) {
               const errorMsg: string = error.toString();
@@ -949,31 +931,29 @@
             }
           }
 
-
           // refund the conductor and check balances
           {
             const recipientBalanceBefore = await getRefundRecipientBalanceOnEth(
-                saleInit,
-                conductorConfig
+              saleInit,
+              conductorConfig
             );
 
             // conductor gets his refund. check that he does
             await claimConductorRefund(saleInit, conductorConfig);
 
             const recipientBalanceAfter = await getRefundRecipientBalanceOnEth(
-                saleInit,
-                conductorConfig
+              saleInit,
+              conductorConfig
             );
 
             // on a refund, the refund recipient gets the distribution token
             expect(
-                recipientBalanceAfter
+              recipientBalanceAfter
                 .sub(recipientBalanceBefore)
                 .eq(saleInit.tokenAmount)
             ).toBeTruthy();
           }
 
-
           // fetch refunds for any contributors that snuck their contribution in before
           // the sale was aborted on the contributor side, and check balances
           {
@@ -982,9 +962,11 @@
             );
 
             // claim refunds and check balances
+            const claimed: boolean[] = [false];
             const refundSuccessful = await claimAllBuyerRefundsOnEth(
-              saleInit.saleId,
-              buyers
+              saleInit,
+              buyers,
+              claimed
             );
             expect(refundSuccessful).toBeTruthy();
 
@@ -1008,7 +990,7 @@
             );
             expect(reconciled).toBeTruthy();
           }
-          
+
           ethProvider.destroy();
           bscProvider.destroy();
           done();
